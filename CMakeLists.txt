--- conflicted
+++ resolved
@@ -204,13 +204,12 @@
     source_group(TREE ${PROJECT_SOURCE_DIR} PREFIX "" FILES CMakeLists.txt)
     source_group(TREE ${PROJECT_SOURCE_DIR}/source/tests PREFIX "source" FILES ${TEST_SOURCES})
 
-<<<<<<< HEAD
     # fail test self-test
     include(tests/FailTest.cmake)
 
     add_fail_test(NAME self-test COMMAND does-not-exist 1 2 3)
     add_fail_test(self-test-simple does-not-exist 1 2 3)
-=======
+
     if (CMAKE_EXPORT_COMPILE_COMMANDS)
         # test run
         include(mrdox.cmake)
@@ -226,7 +225,6 @@
         add_custom_target(reference_adoc DEPENDS reference.adoc)
         add_custom_target(reference_xml  DEPENDS reference.xml)
     endif()
->>>>>>> 88601b1e
 endif()
 
 #-------------------------------------------------